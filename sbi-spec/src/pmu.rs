--- conflicted
+++ resolved
@@ -186,7 +186,14 @@
     pub const PLATFORM: usize = 65535;
 }
 
-<<<<<<< HEAD
+/// Size of shared memory on PMU extension set by supervisor software for current hart.
+pub mod shmem_size {
+    /// Size of PMU snapshot shared memory.
+    ///
+    /// PMU snapshot memory size must be 4096 size on all architecture XLEN configurations.
+    pub const SIZE: usize = 4096;
+}
+
 /// Find and configure a matching counter.
 /// Start a set of counters.
 /// Stop a set of counters.
@@ -239,12 +246,4 @@
             const TAKE_SNAPSHOT = 1 << 1;
         }
     }
-=======
-/// Size of shared memory on PMU extension set by supervisor software for current hart.
-pub mod shmem_size {
-    /// Size of PMU snapshot shared memory.
-    ///
-    /// PMU snapshot memory size must be 4096 size on all architecture XLEN configurations.
-    pub const SIZE: usize = 4096;
->>>>>>> 0837da8f
 }