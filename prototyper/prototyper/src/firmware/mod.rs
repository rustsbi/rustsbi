--- conflicted
+++ resolved
@@ -14,14 +14,9 @@
 use alloc::{format, vec};
 #[allow(unused)]
 use core::arch::{asm, naked_asm};
-<<<<<<< HEAD
 use core::{ops::Range, usize};
-=======
-use core::ops::Range;
-
 use crate::fail;
 
->>>>>>> 31d2539b
 use riscv::register::mstatus;
 use serde::Serialize;
 
@@ -190,31 +185,6 @@
         assert_eq!(RODATA_START_ADDRESS & 0x3, 0);
         assert_eq!(RODATA_END_ADDRESS & 0x3, 0);
 
-<<<<<<< HEAD
-        // pmpcfg0::set_pmp(0, Range::OFF, Permission::NONE, false);
-        // pmpaddr0::write(0);
-        // pmpcfg0::set_pmp(1, Range::TOR, Permission::RWX, false);
-        // pmpaddr1::write(memory_range.start >> 2);
-        // pmpcfg0::set_pmp(2, Range::TOR, Permission::RWX, false);
-        // pmpaddr2::write(SBI_START_ADDRESS >> 2);
-        // pmpcfg0::set_pmp(3, Range::TOR, Permission::NONE, false);
-        // pmpaddr3::write(RODATA_START_ADDRESS >> 2);
-        // pmpcfg0::set_pmp(4, Range::TOR, Permission::NONE, false);
-        // pmpaddr4::write(RODATA_END_ADDRESS >> 2);
-        // pmpcfg0::set_pmp(5, Range::TOR, Permission::NONE, false);
-        // pmpaddr5::write(SBI_END_ADDRESS >> 2);
-        // pmpcfg0::set_pmp(6, Range::TOR, Permission::RWX, false);
-        // pmpaddr6::write(memory_range.end >> 2);
-        // pmpcfg0::set_pmp(7, Range::TOR, Permission::RWX, false);
-        // pmpaddr7::write(usize::MAX >> 2);
-        set_pmp_entry(0, PmpSlice::new(0, 0, 0), Range::OFF, Permission::NONE);
-
-        set_pmp_entry(
-            1,
-            PmpSlice::new(0, memory_range.start, 0),
-            Range::TOR,
-            Permission::RWX,
-=======
         pmpcfg0::set_pmp(0, Range::OFF, Permission::NONE, false);
         pmpaddr0::write(0);
         pmpcfg0::set_pmp(1, Range::TOR, Permission::RWX, false);
@@ -241,7 +211,6 @@
         info!(
             "{:<10} {:<10} {:<15} {:<30}",
             "PMP", "Range", "Permission", "Address"
->>>>>>> 31d2539b
         );
 
         set_pmp_entry(
