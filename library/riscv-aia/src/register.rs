--- conflicted
+++ resolved
@@ -6,12 +6,7 @@
 pub mod mireg;
 pub mod miselect;
 
-<<<<<<< HEAD
-// Machine-level interrupts
-pub mod mideleg;
-=======
 // Machine-level interrupts.
->>>>>>> 1341c8db
 pub mod mie;
 pub mod mip;
 pub mod mtopei;
